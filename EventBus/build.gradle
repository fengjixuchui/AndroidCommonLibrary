buildscript {
    repositories {
        google()
    }
    ext {
        _buildToolsVersion = '28.0.3' // When updating, don't forget to adjust .travis.yml
        _compileSdkVersion = 28

        _minSdkVersion = 21
        _targetSdkVersion = 28
    }
    dependencies {
        classpath 'com.android.tools.build:gradle:3.4.2'
    }

}
allprojects {
    repositories {
        jcenter()
        mavenCentral()
        google()
    }
}
if (JavaVersion.current().isJava8Compatible()) {
    allprojects {
        tasks.withType(Javadoc) {
            options.addStringOption('Xdoclint:none', '-quiet')
        }
    }
}
<<<<<<< HEAD
//task wrapper(type: Wrapper) {
//    gradleVersion = '5.1.1'
//}
=======

>>>>>>> dbd63fad
<|MERGE_RESOLUTION|>--- conflicted
+++ resolved
@@ -28,10 +28,3 @@
         }
     }
 }
-<<<<<<< HEAD
-//task wrapper(type: Wrapper) {
-//    gradleVersion = '5.1.1'
-//}
-=======
-
->>>>>>> dbd63fad
