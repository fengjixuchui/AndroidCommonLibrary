<?xml version="1.0" encoding="UTF-8"?>
<project version="4">
  <component name="CompilerConfiguration">
    <annotationProcessing>
      <profile name="Maven default annotation processors profile" enabled="true">
        <sourceOutputDir name="target/generated-sources/annotations" />
        <sourceTestOutputDir name="target/generated-test-sources/test-annotations" />
        <outputRelativeToContentRoot value="true" />
        <module name="crawler" />
        <module name="okhttp-urlconnection" />
        <module name="slack" />
        <module name="okcurl" />
        <module name="unixdomainsockets" />
        <module name="simple-client" />
<<<<<<< HEAD
        <module name="mockwebserver" />
=======
        <module name="crawler" />
>>>>>>> 51a03a5d
        <module name="okhttp-tls" />
        <module name="guide" />
        <module name="okhttp-dnsoverhttps" />
        <module name="okhttp (1)" />
        <module name="logging-interceptor" />
        <module name="okhttp-testing-support" />
        <module name="static-server" />
        <module name="okhttp-sse" />
        <module name="okhttp-tests" />
      </profile>
    </annotationProcessing>
<<<<<<< HEAD
=======
    <bytecodeTargetLevel>
      <module name="crawler" target="1.8" />
      <module name="guide" target="1.8" />
      <module name="logging-interceptor" target="1.8" />
      <module name="mockwebserver" target="1.8" />
      <module name="okcurl" target="1.8" />
      <module name="okhttp" target="1.8" />
      <module name="okhttp-dnsoverhttps" target="1.8" />
      <module name="okhttp-sse" target="1.8" />
      <module name="okhttp-testing-support" target="1.8" />
      <module name="okhttp-tests" target="1.8" />
      <module name="okhttp-tls" target="1.8" />
      <module name="okhttp-urlconnection" target="1.8" />
      <module name="parent" target="1.8" />
      <module name="sample-parent" target="1.8" />
      <module name="simple-client" target="1.8" />
      <module name="slack" target="1.8" />
      <module name="static-server" target="1.8" />
      <module name="unixdomainsockets" target="1.8" />
    </bytecodeTargetLevel>
>>>>>>> 51a03a5d
  </component>
</project><|MERGE_RESOLUTION|>--- conflicted
+++ resolved
@@ -6,30 +6,24 @@
         <sourceOutputDir name="target/generated-sources/annotations" />
         <sourceTestOutputDir name="target/generated-test-sources/test-annotations" />
         <outputRelativeToContentRoot value="true" />
-        <module name="crawler" />
         <module name="okhttp-urlconnection" />
+        <module name="okhttp-testing-support" />
+        <module name="mockwebserver" />
         <module name="slack" />
         <module name="okcurl" />
         <module name="unixdomainsockets" />
         <module name="simple-client" />
-<<<<<<< HEAD
-        <module name="mockwebserver" />
-=======
         <module name="crawler" />
->>>>>>> 51a03a5d
         <module name="okhttp-tls" />
         <module name="guide" />
         <module name="okhttp-dnsoverhttps" />
-        <module name="okhttp (1)" />
+        <module name="okhttp" />
         <module name="logging-interceptor" />
-        <module name="okhttp-testing-support" />
         <module name="static-server" />
         <module name="okhttp-sse" />
         <module name="okhttp-tests" />
       </profile>
     </annotationProcessing>
-<<<<<<< HEAD
-=======
     <bytecodeTargetLevel>
       <module name="crawler" target="1.8" />
       <module name="guide" target="1.8" />
@@ -50,6 +44,5 @@
       <module name="static-server" target="1.8" />
       <module name="unixdomainsockets" target="1.8" />
     </bytecodeTargetLevel>
->>>>>>> 51a03a5d
   </component>
 </project>