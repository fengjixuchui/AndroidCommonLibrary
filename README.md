--- conflicted
+++ resolved
@@ -9,7 +9,6 @@
 
 ## 项目信息表格
 
-<<<<<<< HEAD
 |项目|Github地址|版本|开发工具|
 |---|-----|:-----:|:-----:|
 |EventBus|https://github.com/greenrobot/EventBus|3.1.1|Idea|
@@ -29,26 +28,4 @@
 |AndroidCleanArchitectureBoilerplate|https://github.com/bufferapp/android-clean-architecture-boilerplate||AS|
 |AndroidUtilCode|https://github.com/Blankj/AndroidUtilCode|abc7a5da|AS|
 ||||
-||||
-=======
-| 项目                                  | Github地址                                                            | 版本       |
-| ----------------------------------- | ------------------------------------------------------------------- |:--------:|
-| EventBus                            | https://github.com/greenrobot/EventBus                              | 3.1.1    |
-| Picasso                             |                                                                     |          |
-| Glide                               |                                                                     |          |
-| Gson                                |                                                                     |          |
-| okhttp                              |                                                                     |          |
-| Retrofit                            |                                                                     |          |
-| RxAndroid                           |                                                                     |          |
-| RxJava                              |                                                                     |          |
-| Dagger2                             |                                                                     |          |
-| butterknife                         |                                                                     |          |
-| guava                               |                                                                     |          |
-| Xposed                              |                                                                     |          |
-| dexposed                            |                                                                     |          |
-| AndroidArchitecture                 | https://github.com/googlesamples/android-architecture               |          |
-| AndroidCleanArchitectureBoilerplate | https://github.com/bufferapp/android-clean-architecture-boilerplate |          |
-| AndroidUtilCode                     | https://github.com/Blankj/AndroidUtilCode                           | abc7a5da |
-|                                     |                                                                     |          |
-|                                     |                                                                     |          |
->>>>>>> dbd63fad
+||||